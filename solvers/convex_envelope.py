import numpy as np
import directional_derivatives_interp as ddi
import warnings
from euler import *
import itertools

def euler_step(G,dx,solution_tol=1e-4,max_iters=1e5):
    """
    euler_step(g,dx,solution_tol=1e-4,max_iters=1e5) 
    
    Find the convex envelope of g, in 2D. The solution is calculated by
    iterating Euler steps to solve the the obstacle problem
        max(-lambda1[u],u-g) = 0
    where lambda1 is the minimum eigenvalue of the Hessian.
    
    Parameters
    ----------
    g : array_like
        A 2D array of the function g.
    dx : scalar
        dx is the uniform grid spacing.
    solution_tol : scalar
        Stopping criterion.
    max_iters : int
        Maximum number of iterations.

    Returns
    -------
    u : array_like
        The convex envelope.
    iters: scalar
        Number of iterations.
    diff: scalar
        Maximum absolute difference between the solution and the previous iterate.
    """
<<<<<<< HEAD
    dt = 1/2*dx ** 2  #time step, from CFL condition
    U = G.copy()

    def F(W):
        lambda_1 = ddi.d2min(W,dx)[0]
        return np.minimum(lambda_1, G[1:-1,1:-1] - W[1:-1,1:-1])

    U, iters, diff = euler(U,F,dt,solution_tol=solution_tol,max_iters=max_iters)

    if iters >= max_iters:
        warnings.warn("Maximum iterations reached")
    return U, iters, diff

def policy(G,dx,solution_tol=1e-4,max_iters=1e5,policy_tol=1e-2,
           euler_tol=1e-3, max_euler_iters=15):
    """
    policy(g,dx,solution_tol=1e-4,max_iters=1e5,policy_tol=1e-2,
               euler_tol=1e-3, max_euler_iters=15)
    
    Find the convex envelope of g, in 2D. The solution is calculated by
    using policy iteration to solve the the obstacle problem
        max(-lambda1[u],u-g) = 0
    where lambda1 is the minimum eigenvalue of the Hessian.
    
    Parameters
    ----------
    g : array_like
        A 2D array of the function g.
    dx : scalar
        dx is the uniform grid spacing.
    solution_tol : scalar
        Stopping criterion for difference between succesive solutions
        of the obstacle problem.
    max_iters : int
        Maximum number of iterations.
    policy_tol : scalar
        Stopping criterion for difference between succesive policies.
    euler_tol : scalar
        Tolerance for solving the sub-problem
            (1) max(-Dvv[u], u-g)=0 
    max_euler_iterations : int
        Maximum number of iterations to solve (1) with Euler step.

    Returns
    -------
    u : array_like
        The convex envelope.
    iters: scalar
        Number of iterations.
    diff: scalar
        Maximum absolute difference between the solution and the previous iterate.
    policy_diff: scalar
        Maximum absolute difference between the optimal policy and the previous iterate.
    """
    Th = ddi.d2min(G,dx)[1] # initialize policy 
    dt = 1/2*dx ** 2  #time step, from CFL condition
    U = G.copy()
    iters = 0
    
    for i in itertools.count(1):
        def F(W):
            Dvv = ddi.d2(W,Th,dx)
            return np.minimum(Dvv, G[1:-1,1:-1] - W[1:-1,1:-1])

        U, euler_iters, solution_diff = euler(U,F,dt,
                                               solution_tol = euler_tol, max_iters=max_euler_iters)

        Th_old = ddi.d2min(U,dx)[1]
        policy_diff = np.amax(np.abs(Th - Th_old))
        Th = Th_old

        iters = iters+euler_iters

        if iters >= max_iters:
            warnings.warn("Maximum iterations reached")
            break
        elif policy_diff < policy_tol:
            break
        elif solution_diff < solution_tol:
            break

    return U, iters, solution_diff, policy_diff
=======
    import numpy as np
    from utils import diff as df
    Nx = G.shape[0]
    Ny = G.shape[1]

    dt = dx ** 2 / 2  #time step, from CFL condition

    #Index excluding the boundary
    Int = np.ix_(np.arange(1,Nx-1,dtype = np.intp),
                 np.arange(1,Ny-1,dtype = np.intp)) #interior index
    # Define the stencil -- one sided only

    stencil = np.array([[0,1],
                    [1,1],
                    [1,0],
                    [-1,1],
                    [1,2],
                    [2,1],
                    [2,-1],
                    [-1,2]])
    # Preallocate memory
    Uold = np.copy(G) #Initial condition (obstacle)
    Dvv = 10**10 * np.ones((len(stencil),Nx,Ny))  #Initialize Dvv matrix for each stencil vector. Initialize with large values to make minimum choose only values where derivative is computed.
    # Now iterate until a steady state is reached
    iters = 0
    while (iters < max_iters):
        #Compute all of the directional derivatives in each subdomain
        for k in range(len(stencil)):             
            v = stencil[k,:] #grid vector
            norm_v = np.linalg.norm(v)   #length of the vector
            w = np.linalg.norm(v,np.inf) #width of the vector
            
            Ix,Iy = np.ix_(np.arange(w,Nx-w,dtype = np.intp),
                           np.arange(w,Ny-w,dtype = np.intp)) #index where v is valid
            Dvv[k,Ix,Iy] = df.Uvv(Uold,v)/((norm_v*dx)**2)
            
        lambda_1 = np.amin(Dvv,axis=0)
        Uint = Uold[Int] + dt * np.minimum(lambda_1[Int],G[Int] - Uold[Int])
        diff = np.max(np.absolute(Uold[Int] - Uint))
        if iters % (np.floor(max_iters/10)) == 0:
            print(str(iters) + '/' + str(max_iters) + '. Diff = ' + str(diff) +'.')
        if diff < tol:
            break
       
        Uold[Int] = Uint #update previous solution
        iters += 1
        
    U = Uold

    print('Stopped at ' + str(iters) + ' iterations. The residual was ' +str(diff) +'.')
    return U
>>>>>>> c31f30a9
<|MERGE_RESOLUTION|>--- conflicted
+++ resolved
@@ -1,10 +1,12 @@
 import numpy as np
 import directional_derivatives_interp as ddi
+import directional_derivatives_grid as ddg
 import warnings
 from euler import *
 import itertools
+from utils import diff as df
 
-def euler_step(G,dx,solution_tol=1e-4,max_iters=1e5):
+def euler_step(G,dx,solution_tol=1e-4,max_iters=1e5,method='grid'):
     """
     euler_step(g,dx,solution_tol=1e-4,max_iters=1e5) 
     
@@ -17,12 +19,14 @@
     ----------
     g : array_like
         A 2D array of the function g.
-    dx : scalar
-        dx is the uniform grid spacing.
+    dx : scalar        dx is the uniform grid spacing.
     solution_tol : scalar
         Stopping criterion.
     max_iters : int
         Maximum number of iterations.
+    method : string
+        Specify the monotone finite difference method of computing the minimum
+        eigenvalue.  Either 'grid' or 'interpolate'.
 
     Returns
     -------
@@ -33,19 +37,24 @@
     diff: scalar
         Maximum absolute difference between the solution and the previous iterate.
     """
-<<<<<<< HEAD
     dt = 1/2*dx ** 2  #time step, from CFL condition
     U = G.copy()
 
-    def F(W):
-        lambda_1 = ddi.d2min(W,dx)[0]
-        return np.minimum(lambda_1, G[1:-1,1:-1] - W[1:-1,1:-1])
+    if method=="interpolate":
+        def F(W):
+            lambda_1 = ddi.d2min(W,dx)[0]
+            return np.minimum(lambda_1, G[1:-1,1:-1] - W[1:-1,1:-1])
+    elif method=="grid":
+        def F(W):
+            lambda_1 = ddg.d2min(W,dx)
+            return np.minimum(lambda_1, G[1:-1,1:-1] - W[1:-1,1:-1])
 
     U, iters, diff = euler(U,F,dt,solution_tol=solution_tol,max_iters=max_iters)
 
     if iters >= max_iters:
         warnings.warn("Maximum iterations reached")
     return U, iters, diff
+
 
 def policy(G,dx,solution_tol=1e-4,max_iters=1e5,policy_tol=1e-2,
            euler_tol=1e-3, max_euler_iters=15):
@@ -115,57 +124,4 @@
         elif solution_diff < solution_tol:
             break
 
-    return U, iters, solution_diff, policy_diff
-=======
-    import numpy as np
-    from utils import diff as df
-    Nx = G.shape[0]
-    Ny = G.shape[1]
-
-    dt = dx ** 2 / 2  #time step, from CFL condition
-
-    #Index excluding the boundary
-    Int = np.ix_(np.arange(1,Nx-1,dtype = np.intp),
-                 np.arange(1,Ny-1,dtype = np.intp)) #interior index
-    # Define the stencil -- one sided only
-
-    stencil = np.array([[0,1],
-                    [1,1],
-                    [1,0],
-                    [-1,1],
-                    [1,2],
-                    [2,1],
-                    [2,-1],
-                    [-1,2]])
-    # Preallocate memory
-    Uold = np.copy(G) #Initial condition (obstacle)
-    Dvv = 10**10 * np.ones((len(stencil),Nx,Ny))  #Initialize Dvv matrix for each stencil vector. Initialize with large values to make minimum choose only values where derivative is computed.
-    # Now iterate until a steady state is reached
-    iters = 0
-    while (iters < max_iters):
-        #Compute all of the directional derivatives in each subdomain
-        for k in range(len(stencil)):             
-            v = stencil[k,:] #grid vector
-            norm_v = np.linalg.norm(v)   #length of the vector
-            w = np.linalg.norm(v,np.inf) #width of the vector
-            
-            Ix,Iy = np.ix_(np.arange(w,Nx-w,dtype = np.intp),
-                           np.arange(w,Ny-w,dtype = np.intp)) #index where v is valid
-            Dvv[k,Ix,Iy] = df.Uvv(Uold,v)/((norm_v*dx)**2)
-            
-        lambda_1 = np.amin(Dvv,axis=0)
-        Uint = Uold[Int] + dt * np.minimum(lambda_1[Int],G[Int] - Uold[Int])
-        diff = np.max(np.absolute(Uold[Int] - Uint))
-        if iters % (np.floor(max_iters/10)) == 0:
-            print(str(iters) + '/' + str(max_iters) + '. Diff = ' + str(diff) +'.')
-        if diff < tol:
-            break
-       
-        Uold[Int] = Uint #update previous solution
-        iters += 1
-        
-    U = Uold
-
-    print('Stopped at ' + str(iters) + ' iterations. The residual was ' +str(diff) +'.')
-    return U
->>>>>>> c31f30a9
+    return U, iters, solution_diff, policy_diff