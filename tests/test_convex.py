from context import solvers, utils
from solvers import convex_envelope as ce
from utils import plot_utils
<<<<<<< HEAD
from IPython import get_ipython

ipython = get_ipython()
=======
import matplotlib.pyplot as plt
>>>>>>> c31f30a9

import numpy as np
plt.close('all')
# Set up computational domain 
<<<<<<< HEAD
Nx = 41                      #grid size
dx = 2./(Nx-1)               #grid resolution
x = np.linspace(-1.,1.,num = Nx) #gridpoints in x coordinate
X, Y = np.meshgrid(x,x,sparse=False,indexing='ij') # create x & y gridpoints, with matrix indexing

# Define an obstacle
a = (-1/3,-2/3)
b = (1/3,2/3)
#a = (-1/3,0)
#b = (1/3,0)
def obstacle_fcn(X,Y):
    return np.minimum(np.sqrt((X-a[0])**2 + (Y-a[1])**2),
                      np.sqrt((X-b[0])**2 + (Y-b[1])**2))

# Calculate the obstacle and optionally plot it
G = obstacle_fcn(X,Y)

print("Euler step:")
ipython.magic("timeit Eul = convex_envelope.euler_step(G,dx,max_iters=1e5)")
Eul = convex_envelope.euler_step(G,dx,max_iters=1e5)
#utils.plot_utils.plotter3d(X,Y,Eul[0])

print("\nPolicy iteration")
ipython.magic("timeit Pol = convex_envelope.policy(G,dx,max_iters=1e5,max_euler_iters=30)")
Pol = convex_envelope.policy(G,dx,max_iters=1e5,max_euler_iters=30)
#utils.plot_utils.plotter3d(X,Y,Pol[0])
=======
Nx = 2**6                      #grid size
dx = 2./(Nx-1)               #grid resolution
x = np.linspace(-1,1.,num = Nx) #gridpoints in x coordinate
X, Y = np.meshgrid(x,x,sparse=False,indexing='ij') # create x & y gridpoints, with matrix indexing

#Pick an obstacle
#G = X**2 + Y**2
#G  = np.minimum(abs(X-0.5),abs(X+0.5))
#G = abs(np.sin(X**2+Y**2)-0.5)
#G = abs(np.sin(Y*np.pi)+np.cos(X*np.pi))
G = abs(np.minimum(np.sqrt((X-0.5)**2+(Y+1/6)**2),
                   np.sqrt((X+0.5)**2+(Y-np.pi/5)**2)))

U = ce.euler_step(G,dx,max_iters=10000)
plot_utils.plotter3d(X,Y,G)

plot_utils.plotter3d(X,Y,U)

plt.figure()
plt.contour(X, Y, U)
>>>>>>> c31f30a9
<|MERGE_RESOLUTION|>--- conflicted
+++ resolved
@@ -1,48 +1,18 @@
 from context import solvers, utils
-from solvers import convex_envelope as ce
+from solvers import convex_envelope
 from utils import plot_utils
-<<<<<<< HEAD
 from IPython import get_ipython
+import matplotlib.pyplot as plt
+import numpy as np
 
 ipython = get_ipython()
-=======
-import matplotlib.pyplot as plt
->>>>>>> c31f30a9
 
-import numpy as np
 plt.close('all')
+
 # Set up computational domain 
-<<<<<<< HEAD
 Nx = 41                      #grid size
 dx = 2./(Nx-1)               #grid resolution
 x = np.linspace(-1.,1.,num = Nx) #gridpoints in x coordinate
-X, Y = np.meshgrid(x,x,sparse=False,indexing='ij') # create x & y gridpoints, with matrix indexing
-
-# Define an obstacle
-a = (-1/3,-2/3)
-b = (1/3,2/3)
-#a = (-1/3,0)
-#b = (1/3,0)
-def obstacle_fcn(X,Y):
-    return np.minimum(np.sqrt((X-a[0])**2 + (Y-a[1])**2),
-                      np.sqrt((X-b[0])**2 + (Y-b[1])**2))
-
-# Calculate the obstacle and optionally plot it
-G = obstacle_fcn(X,Y)
-
-print("Euler step:")
-ipython.magic("timeit Eul = convex_envelope.euler_step(G,dx,max_iters=1e5)")
-Eul = convex_envelope.euler_step(G,dx,max_iters=1e5)
-#utils.plot_utils.plotter3d(X,Y,Eul[0])
-
-print("\nPolicy iteration")
-ipython.magic("timeit Pol = convex_envelope.policy(G,dx,max_iters=1e5,max_euler_iters=30)")
-Pol = convex_envelope.policy(G,dx,max_iters=1e5,max_euler_iters=30)
-#utils.plot_utils.plotter3d(X,Y,Pol[0])
-=======
-Nx = 2**6                      #grid size
-dx = 2./(Nx-1)               #grid resolution
-x = np.linspace(-1,1.,num = Nx) #gridpoints in x coordinate
 X, Y = np.meshgrid(x,x,sparse=False,indexing='ij') # create x & y gridpoints, with matrix indexing
 
 #Pick an obstacle
@@ -50,14 +20,29 @@
 #G  = np.minimum(abs(X-0.5),abs(X+0.5))
 #G = abs(np.sin(X**2+Y**2)-0.5)
 #G = abs(np.sin(Y*np.pi)+np.cos(X*np.pi))
-G = abs(np.minimum(np.sqrt((X-0.5)**2+(Y+1/6)**2),
-                   np.sqrt((X+0.5)**2+(Y-np.pi/5)**2)))
+a = (-1/3,-2/3)
+b = (1/3,2/3)
+G = abs(np.minimum(np.sqrt((X+a[0])**2+(Y+a[1])**2),
+                   np.sqrt((X+b[0])**2+(Y+b[1])**2)))
 
-U = ce.euler_step(G,dx,max_iters=10000)
-plot_utils.plotter3d(X,Y,G)
 
-plot_utils.plotter3d(X,Y,U)
+print("Euler step, on grid:")
+ipython.magic("timeit convex_envelope.euler_step(G,dx,max_iters=1e5, method='grid')")
+Eul_grid = convex_envelope.euler_step(G,dx,max_iters=1e5, method='grid')
+#utils.plot_utils.plotter3d(X,Y,Eul_grid[0])
+#plt.figure()
+#plt.contour(X, Y, Eul_grid[0])
 
-plt.figure()
-plt.contour(X, Y, U)
->>>>>>> c31f30a9
+print("\nEuler step, interpolating finite differences:")
+ipython.magic("timeit convex_envelope.euler_step(G,dx,max_iters=1e5, method='interpolate')")
+Eul_intp = convex_envelope.euler_step(G,dx,max_iters=1e5, method='interpolate')
+#utils.plot_utils.plotter3d(X,Y,Eul_intp[0])
+#plt.figure()
+#plt.contour(X, Y, Eul_intp[0])
+
+print("\nPolicy iteration")
+ipython.magic("timeit convex_envelope.policy(G,dx,max_iters=1e5,max_euler_iters=30)")
+Pol = convex_envelope.policy(G,dx,max_iters=1e5,max_euler_iters=30)
+#utils.plot_utils.plotter3d(X,Y,Pol[0])
+#plt.figure()
+#plt.contour(X, Y, Pol[0])